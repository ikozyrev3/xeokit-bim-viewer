--- conflicted
+++ resolved
@@ -1,8 +1,4 @@
 # .gitignore
 node_modules
-<<<<<<< HEAD
-dist/
-=======
 .idea
-dist
->>>>>>> cb3de557
+dist/